--- conflicted
+++ resolved
@@ -1,9 +1,5 @@
 ## This is a simple example of a config file
-<<<<<<< HEAD
-## Command: depup update --package postgres=13.4.0 --package redis=5.0.0 --package my-app=3.0.0 ./examples/yaml/config.yaml
-=======
 ## Command: depup update ./examples/simple/config.yaml --package postgres=13.4.0 --package redis=5.0.0 --package my-app=3.0.0
->>>>>>> e568fee0
 version: '3'
 services:
   database:
